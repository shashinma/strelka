--- conflicted
+++ resolved
@@ -148,11 +148,7 @@
                 minute,
                 second,
             )
-<<<<<<< HEAD
             return dt.strftime("%Y-%m-%dT%H:%M:%SZ")
-=======
-            return dt.strftime("%Y-%m-%dT%H:%M:%S")
->>>>>>> c6a5c267
         except strelka.ScannerTimeout:
             raise
         except Exception:
@@ -187,11 +183,7 @@
                     iso_date.minute,
                     iso_date.second,
                 )
-<<<<<<< HEAD
                 dt = dt.strftime("%Y-%m-%dT%H:%M:%SZ")
-=======
-                dt = dt.strftime("%Y-%m-%dT%H:%M:%S")
->>>>>>> c6a5c267
             except strelka.ScannerTimeout:
                 raise
             except Exception:
