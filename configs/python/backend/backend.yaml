--- conflicted
+++ resolved
@@ -607,22 +607,14 @@
         crack_pws: True
         log_pws: True
 #        brute_force: True
-<<<<<<< HEAD
-  # 'ScanStrings':
-  #   - positive:
-  #       flavors:
-  #         - 'mz_file'
-  #   - negative:
-  #       flavors:
-  #         - 'base64'
-  #     priority: 5
-=======
 #  'ScanStrings':
 #    - positive:
 #        flavors:
 #          - 'mz_file'
-#      priority: 5
->>>>>>> 7a9ed423
+#    - negative:
+#        flavors:
+#          - 'base64'
+#      priority: 5
   'ScanSwf':
     - positive:
         flavors:
